--- conflicted
+++ resolved
@@ -259,29 +259,16 @@
             break
 
         k_previous = K.copy()
-<<<<<<< HEAD
         x_inv = np.array([linalg.pinvh(x) for x in K])
         # x_inv = []
         # eigens = []
         # for x in K:
         #     es, Q = np.linalg.eigh(x)
-        #     Inv = np.linalg.multi_dot((Q.T, np.diag(1. / es), Q))
+        #     Inv = np.linalg.multi_dot((Q, np.diag(1. / es), Q.T))
         #     x_inv.append(Inv)
         #     eigens.append(es)
         # x_inv = np.array(x_inv)
         # eigens = np.array(eigens)
-=======
-        # x_inv = np.array([linalg.pinvh(x) for x in K])
-        x_inv = []
-        eigens = []
-        for x in K:
-            es, Q = np.linalg.eigh(x)
-            Inv = np.linalg.multi_dot((Q, np.diag(1. / es), Q.T))
-            x_inv.append(Inv)
-            eigens.append(es)
-        x_inv = np.array(x_inv)
-        eigens = np.array(eigens)
->>>>>>> e386e152
 
         grad = grad_loss(K, emp_cov, n_samples, x_inv=x_inv, vareps=vareps)
         if choose in ['gamma', 'both']:
@@ -290,14 +277,9 @@
                 n_samples=n_samples,
                 beta=beta, alpha=alpha, lamda=lamda, grad=grad,
                 delta=delta, eps=eps, max_iter=200, p=time_norm, x_inv=x_inv,
-<<<<<<< HEAD
-                vareps=vareps)
-            print("gamma:", gamma)
-=======
                 vareps=vareps, choose=choose)
         # print(gamma)
 
->>>>>>> e386e152
         x_hat = K - gamma * grad
         if choose not in ['gamma', 'both']:
             y = prox_FL(x_hat, beta * gamma, alpha * gamma, p=time_norm, symmetric=True)
